--- conflicted
+++ resolved
@@ -2,25 +2,14 @@
 
 Code to accompany the paper ["Retrofitting Distributional Embeddings to Knowledge Graphs with Functional Relations"](https://arxiv.org/abs/1708.00112).
 
-<<<<<<< HEAD
-Please cite the following paper if you the code contained here:
-
-> @article{lengerich2017retrofitting,
-=======
 ## Citing
-Please cite the following paper:
+Please cite the following paper if you use the code contained here:
 ```
 @article{lengerich2017retrofitting,
->>>>>>> 81ac9089
   title={Retrofitting Distributional Embeddings to Knowledge Graphs with Functional Relations},
   author={Lengerich, Benjamin J and Maas, Andrew L and Potts, Christopher},
   journal={arXiv preprint arXiv:1708.00112},
   year={2017}
 }
-<<<<<<< HEAD
 
-The WordNet and FrameNet experiments expect that the pre-trained Word2Vec from [here](https://drive.google.com/file/d/0B7XkCwpI5KDYNlNUTTlSS21pQmM/edit) is unzipped and placed in the top directory.
-=======
-```
-The code expects that the pre-trained Word2Vec from [here](https://drive.google.com/file/d/0B7XkCwpI5KDYNlNUTTlSS21pQmM/edit) is unzipped and placed in the top directory.
->>>>>>> 81ac9089
+The WordNet and FrameNet experiments expect that the pre-trained Word2Vec from [here](https://drive.google.com/file/d/0B7XkCwpI5KDYNlNUTTlSS21pQmM/edit) is unzipped and placed in the top directory.